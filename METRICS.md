--- conflicted
+++ resolved
@@ -2,27 +2,24 @@
 
 Shell-operator implement prometheus target at /metrics endpoint. Default port is 9115.
 
-<<<<<<< HEAD
-## shell_operator_hook_allowed_errors, shell_operator_hook_errors
-=======
->>>>>>> 54003c3a
 
 __shell_operator_hook_errors{hook="hook-name"}__
 
 A counter of hook execution errors. It counts errors for hooks with disabled `allowFailure` (no key in configuration or with explicit `allowFailure: false`).
-This metric has label `hook` with a name of erroneous hook. 
+This metric has label `hook` with a name of erroneous hook.
 
 
 __shell_operator_hook_allowed_errors{hook="hook-name"}__
 
 A counter of hook execution errors. It counts errors for hooks that allowed to fail (`allowFailure: true`               ).
-This metric has label `hook` with a name of erroneous hook. 
+This metric has label `hook` with a name of erroneous hook.
 
-## shell_operator_tasks_queue_length
+
+__shell_operator_tasks_queue_length__
 
 A gauge with a length of a working queue. Can be used for alerting about long running hooks. This metric has no labels.
 
 
-## shell_operator_live_ticks
+__shell_operator_live_ticks__
 
 A counter that increments every 10 seconds. Can be used for alerting about shell-operator malfunctioning. This metric has no labels.